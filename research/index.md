--- conflicted
+++ resolved
@@ -73,10 +73,8 @@
 - [Spatial Analysis: Map Algebra](topics/spatial-analysis-map-algebra.md) -
   Research on local, focal, zonal, and global raster operations for terrain analysis, resource distribution, and spatial calculations in BlueMarble's simulation systems
 
-<<<<<<< HEAD
 - [Drakensang Game Research](topics/drakensang-game-research.md) -
   Comprehensive analysis of Drakensang series (single-player RPG and online MMORPG), covering character progression, multi-tree skill systems, rarity-based crafting with enchantment transfers, structured PvP modes, dual-currency monetization, and no-trade economy design with applications to BlueMarble's geological material progression and knowledge systems
-=======
 - [Ethan Kennerly - Social Systems Design: Governments and Churches](topics/ethan-kennerly-social-systems-design.md) -
   Comprehensive analysis of David Ethan Kennerly's pioneering work on player-driven governments and religions in Dark Ages (1999). Examines synthetic governance approach, merit/popularity mechanics, player-run clergy systems, and implications for BlueMarble's settlement political structures and player agency design
 #### UI/UX and Display Systems
@@ -85,7 +83,6 @@
   Comprehensive analysis of medieval/dark ages UI design patterns from games like Graveyard Keeper, including pixel art techniques, panel-based layouts, medieval iconography, crafting/inventory interfaces, and AAA game examples (Medieval Dynasty, Kingdom Come, Crusader Kings). Documents design implications for BlueMarble's geological MMORPG
 - [Dark Ages (1999) - Player-Driven MMORPG Systems Analysis](topics/dark-ages-1999-mmorpg-analysis.md) -
   Comprehensive analysis of the groundbreaking 1999 MMORPG featuring player-run governments, religious hierarchies, artistic contest systems, and clout-based politics. Documents political systems (elected officials with legislative/enforcement/judicial powers), religious progression (eight player-run temples with clergy advancement), artistic merit mechanics (contests determining nobility), and Celtic-Lovecraftian world-building with lessons for BlueMarble's player-driven systems design
->>>>>>> 04e66a78
 
 ## Notes
 
