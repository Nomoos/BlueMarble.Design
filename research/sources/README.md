--- conflicted
+++ resolved
@@ -2,15 +2,12 @@
 
 This directory contains bibliography, reading lists, and source documentation for BlueMarble research.
 
-<<<<<<< HEAD
 **Last Updated:** 2025-01-24  
 **Total Sources Tracked:** 96+ (60 books + 13 survival collections + 23 academic theses + 20+ online)  
-=======
 **Last Updated:** 2025-01-17  
 **Total Sources Tracked:** 115+ (60 books + 13 survival collections + 20+ online + 21 scientific references)  
 **Last Updated:** 2025-01-18  
 **Total Sources Tracked:** 75+ (60 books + 13 survival collections + 20+ online + 2 game economy external)  
->>>>>>> eb2c3bbe
 **Status:** Active - Comprehensive source tracking system
 
 ---
@@ -26,18 +23,15 @@
   - Next steps and priorities
   
 - **sources.bib**: Complete bibliography in BibTeX format
-<<<<<<< HEAD
   - 74 BibTeX entries covering all major sources
   - 27 books on game programming, design theory, multiplayer, performance optimization
   - 24 misc entries: survival knowledge collections, online resources, and open source projects
   - 23 academic master's theses from geoinformatics and GIS research
   - Categorized by topic and relevance to BlueMarble systems
-=======
   - 64+ BibTeX entries covering all major sources
   - Categorized by topic (game programming, design theory, multiplayer, performance optimization, scientific references, etc.)
   - Includes survival knowledge collections and C# vs C++ performance books
   - Online resources, open source projects, and scientific reference materials
->>>>>>> eb2c3bbe
   
 - **reading-list.md**: Curated reading list with priorities and status tracking
   - 112+ tracked items across all source types
