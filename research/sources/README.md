# Research Sources

This directory contains bibliography, reading lists, and source documentation for BlueMarble research.

<<<<<<< HEAD
**Last Updated:** 2025-01-17  
**Total Sources Tracked:** 115+ (60 books + 13 survival collections + 20+ online + 21 scientific references)  
=======
**Last Updated:** 2025-01-18  
**Total Sources Tracked:** 75+ (60 books + 13 survival collections + 20+ online + 2 game economy external)  
>>>>>>> c97c5cbe
**Status:** Active - Comprehensive source tracking system

---

## Files

### Primary Documentation

- **SOURCE-SUMMARY.md**: 📊 **High-level summary table** with counts
  - Quick reference: downloaded, processed, and total counts by category
  - Progress metrics and completion rates
  - Storage requirements and sizes
  - Next steps and priorities
  
- **sources.bib**: Complete bibliography in BibTeX format
  - 64+ BibTeX entries covering all major sources
  - Categorized by topic (game programming, design theory, multiplayer, performance optimization, scientific references, etc.)
  - Includes survival knowledge collections and C# vs C++ performance books
  - Online resources, open source projects, and scientific reference materials
  
- **reading-list.md**: Curated reading list with priorities and status tracking
  - 112+ tracked items across all source types
  - Organized by priority (Critical, High, Medium, Low)
  - Tracks completion status (✓ completed, 🔍 in progress, ⏳ pending)
  - Cross-referenced with analysis documents
  - Includes new C# vs C++ performance optimization section
  
- **survival-sources.md**: Survival knowledge collection download sources
  - 13 major collections tracked
  - 10 downloaded and analyzed, 3 pending
  - Download links and magnet URIs
  - Size and format information (~440-450 GB total)
  - Extraction pipeline status
  - Legal and licensing considerations

- **game-economy-design-external.md**: 🆕 **External game economy design document**
  - Auction tiers (local to global) with fee structures
  - Transport mechanics with multiple vehicle types
  - Goods spoilage and preservation systems
  - Seasonal supply/demand cycles
  - Regional market specialization
  - Processed from external source (provided by @Nomoos)
  
- **discovery-sources-game-economy.md**: 🆕 **Catalogued source references**
  - 7 identified source documents (Sources 39, 58-63)
  - Priority ratings for investigation
  - Line-by-line reference tracking
  - Integration status with current implementation
  - Formulas and key data extracted
  
- **quotes.md**: Notable quotes and excerpts from sources

---

## Source Categories

### Game Development Books (60 sources)

#### Critical Priority (MMORPG Core)
- Multiplayer Game Programming
- Network Programming for Games
- Game Engine Architecture
- MMO Architecture references

#### High Priority (Core Systems)
- Game Programming Patterns
- Real-Time Rendering
- AI for Games
- Game design theory books
- Open source project documentation

#### Medium Priority (Supporting)
- **Performance Optimization (10 books)** - C# vs C++ performance, memory management, benchmarking
- Content creation tools
- Procedural generation
- Virtual economies
- Development process

#### Low Priority (Specialized)
- Platform-specific guides
- Case studies
- Specialized topics

### Survival Knowledge Collections (13 sources)

#### Completed Downloads (10)
1. OpenStreetMap Data (geographic)
2. Appropriate Technology Library (1,050+ ebooks)
3. Survivor Library Collection (historical tech)
4. Great Science Textbooks (88.9 GB)
5. Military Manuals (22,000+ documents)
6. Medical Textbooks Collection
7. Encyclopedia Collections
8. Communication Systems Documentation
9. CD3WD Collection
10. awesome-survival Repository Overview

#### Pending Downloads (3)
11. Energy Systems Collection
12. Historical Maps and Navigation Resources
13. Specialized Collections (Deep Web Sources)

### Online Resources (20+ sources)
- Documentation (Godot, Unity, Unreal)
- Open source projects (TrinityCore, CMaNGOS, etc.)
- Video tutorials and courses
- Community forums
- Industry resources (Gamasutra, GDC)

<<<<<<< HEAD
### Scientific Reference Sources (21 sources)
- **Biology and Organic Systems (5 sources)** - Decomposition, bacteria, organs, scavenger ecology
- **Engineering and Materials Science (5 sources)** - Structural mechanics, cast iron, iron-cementite diagrams
- **Physics and Chemistry (6 sources)** - Surface tension, redox, viscosity, fluid dynamics, gas laws
- **Atmospheric Science (5 sources)** - Atmosphere, magnetosphere, solar wind, weather systems, thermochemistry

**Application:** Foundational knowledge for realistic simulation systems including crafting, metallurgy, atmospheric simulation, structural engineering, and survival mechanics.
=======
### External Game Design Documents (2 sources)

#### Processed Documents (2)
1. **Game Economy Design** - Auctions, transport, fees, spoilage, seasonality
   - Status: ✅ Processed and integrated
   - File: `game-economy-design-external.md`
   - Provider: @Nomoos (2025-01-18)
   - Topics: Auction tiers, transport mechanics, seasonal effects, spoilage
   - Integration: Aligned with extended auction system implementation

2. **Discovery Sources Catalog** - Referenced source materials
   - Status: ✅ Catalogued
   - File: `discovery-sources-game-economy.md`
   - Sources Identified: 7 (Sources 39, 58-63)
   - Priority: HIGH for Sources 58, 60, 39 (transport, seasons, tiers)
   - Next Step: Request access to referenced source documents
>>>>>>> c97c5cbe

---

## Guidelines

### Bibliography (sources.bib)

Maintain a BibTeX file with all research sources using standard BibTeX format:

```bibtex
@book{key,
  title = {Title},
  author = {Author Name},
  publisher = {Publisher},
  isbn = {ISBN},
  year = {Year},
  note = {Relevance notes}
}
```

**Entry Types:**
- `@book` - Published books
- `@misc` - Online resources, documentation, collections
- `@article` - Academic papers (if added)

**Categories:**
- Game Programming and Architecture
- Game Design Theory
- AI and Algorithms
- Multiplayer and Online Games
- Procedural Generation
- Virtual Economies
- Online Resources and Documentation
- Open Source Projects
- Survival and Technology Resources
- Geographic and Map Data
- Scientific Reference Sources (Biology, Engineering, Physics, Atmospheric Science)

### Reading List (reading-list.md)

Organize reading materials by:

**Priority Levels:**
- **Critical**: Essential for core MMORPG functionality
- **High**: Core game systems and design
- **Medium**: Supporting features and tools
- **Low**: Platform-specific or specialized topics

**Status Tracking:**
- `[ ]` - Not yet analyzed
- `[x]` - Analysis completed with documentation
- `🔍` - Currently in progress
- `⏳` - Queued for analysis

**Information to Include:**
- Full title and author
- Brief description of relevance
- Cross-reference to analysis documents
- ISBN or URL when applicable

### Survival Sources (survival-sources.md)

Track survival knowledge collections with:

**Required Information:**
- Collection name and type
- Source repository or website
- Download method (direct, torrent, magnet link)
- Size and format
- Current status (downloaded, pending, analyzed)
- Analysis document reference
- Content categories and use cases

**Download Organization:**
```
~/bluemarble-sources/
├── openstreetmap/
├── appropriate-tech/
├── survivor-library/
└── [other collections]/
```

### Quotes (quotes.md)

Capture notable quotes with:

- Full citation (author, source, page)
- Context of the quote
- Relevance to BlueMarble systems
- Tags for categorization
- Cross-reference to related documents

---

## Usage Workflow

### Adding a New Source

1. **Identify Source**
   - Found during literature review
   - Referenced in existing documents
   - Discovered through research

2. **Add to Bibliography**
   ```bash
   # Edit sources.bib
   vim research/sources/sources.bib
   # Add BibTeX entry in appropriate category
   ```

3. **Add to Reading List**
   ```bash
   # Edit reading-list.md
   vim research/sources/reading-list.md
   # Add under appropriate priority section
   ```

4. **For Survival Collections**
   ```bash
   # Edit survival-sources.md
   vim research/sources/survival-sources.md
   # Add download information and tracking details
   ```

5. **Create Analysis Document** (if analyzing)
   ```bash
   # Create in research/literature/
   vim research/literature/[topic]-analysis.md
   # Follow analysis document template
   ```

### Tracking Analysis Progress

1. **Mark as In Progress**
   - Update reading-list.md status to 🔍
   - Note start date in analysis document

2. **Complete Analysis**
   - Mark as `[x]` in reading-list.md
   - Update master-research-queue.md
   - Cross-reference analysis document

3. **Extract Quotes**
   - Add relevant quotes to quotes.md
   - Include full citation and context

---

## Cross-Linking

Link sources to relevant documentation:

- **Research Literature**: `research/literature/` - Detailed analysis documents
- **Master Queue**: `research/literature/master-research-queue.md` - Overall tracking
- **Topics**: `research/topics/` - Game system topics
- **Experiments**: `research/experiments/` - Prototypes and tests
- **Assignment Groups**: `research/literature/research-assignment-group-*.md` - Team assignments

---

## Verification and Quality

### Source Verification Checklist

- [ ] BibTeX entry added to sources.bib
- [ ] Reading list entry with priority
- [ ] Download source documented (if applicable)
- [ ] Legal/licensing status verified
- [ ] Cross-references added
- [ ] Analysis document created (if completed)
- [ ] Master queue updated

### Quality Standards

**Bibliography Entries:**
- Complete metadata (author, title, publisher, year, ISBN)
- Proper BibTeX formatting
- Categorized correctly
- Relevant notes included

**Reading List Entries:**
- Clear priority assignment
- Brief but informative description
- Status accurately reflected
- Cross-references included

**Survival Source Entries:**
- Complete download information
- Size and format documented
- Current status tracked
- Legal considerations noted

---

## Statistics

### Current Status

**Books and Technical Resources:**
- Total: 50
- Critical Priority: 8
- High Priority: 21
- Medium Priority: 15
- Low Priority: 6
- Completed Analysis: 4

**Survival Collections:**
- Total: 13
- Downloaded: 10
- Pending: 3
- Total Size: ~350+ GB
- Analyzed: 10

**Online Resources:**
- Documentation: 5
- Open Source Projects: 10
- Communities: 5
- Video Courses: 5

**Scientific Reference Sources:**
- Total: 21
- Biology and Organic Systems: 5
- Engineering and Materials Science: 5
- Physics and Chemistry: 6
- Atmospheric Science: 5
- Status: Catalogued, pending integration into game systems

---

## Next Steps

### Immediate Actions

1. **Download Pending Collections**
   - Energy Systems Collection (high priority)
   - Historical Maps and Navigation (high priority)
   - Specialized Collections (medium priority)

2. **Critical Reading**
   - Begin multiplayer architecture books
   - Focus on networking and scalability
   - Document patterns and best practices

3. **Analysis Pipeline**
   - Create extraction guides for pending collections
   - Update master queue with progress
   - Cross-reference findings across sources

### Long-term Maintenance

1. **Regular Updates**
   - Add newly discovered sources
   - Update analysis status
   - Track completion progress

2. **Quality Review**
   - Verify all citations
   - Check for broken links
   - Update download sources

3. **Integration**
   - Map sources to game systems
   - Identify implementation priorities
   - Create development roadmap

---

## Related Documents

- `research/literature/master-research-queue.md` - Master tracking document
- `research/literature/README.md` - Literature directory overview
- `research/literature/*-analysis.md` - Individual source analyses
- `research/literature/survival-content-extraction-*.md` - Extraction guides

---

**Maintained By:** Game Design Research Team  
**Contact:** See CONTRIBUTING.md for contribution guidelines<|MERGE_RESOLUTION|>--- conflicted
+++ resolved
@@ -2,13 +2,10 @@
 
 This directory contains bibliography, reading lists, and source documentation for BlueMarble research.
 
-<<<<<<< HEAD
 **Last Updated:** 2025-01-17  
 **Total Sources Tracked:** 115+ (60 books + 13 survival collections + 20+ online + 21 scientific references)  
-=======
 **Last Updated:** 2025-01-18  
 **Total Sources Tracked:** 75+ (60 books + 13 survival collections + 20+ online + 2 game economy external)  
->>>>>>> c97c5cbe
 **Status:** Active - Comprehensive source tracking system
 
 ---
@@ -118,7 +115,6 @@
 - Community forums
 - Industry resources (Gamasutra, GDC)
 
-<<<<<<< HEAD
 ### Scientific Reference Sources (21 sources)
 - **Biology and Organic Systems (5 sources)** - Decomposition, bacteria, organs, scavenger ecology
 - **Engineering and Materials Science (5 sources)** - Structural mechanics, cast iron, iron-cementite diagrams
@@ -126,7 +122,6 @@
 - **Atmospheric Science (5 sources)** - Atmosphere, magnetosphere, solar wind, weather systems, thermochemistry
 
 **Application:** Foundational knowledge for realistic simulation systems including crafting, metallurgy, atmospheric simulation, structural engineering, and survival mechanics.
-=======
 ### External Game Design Documents (2 sources)
 
 #### Processed Documents (2)
@@ -143,7 +138,6 @@
    - Sources Identified: 7 (Sources 39, 58-63)
    - Priority: HIGH for Sources 58, 60, 39 (transport, seasons, tiers)
    - Next Step: Request access to referenced source documents
->>>>>>> c97c5cbe
 
 ---
 
