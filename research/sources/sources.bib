% BlueMarble Design - Research Bibliography
% Bibliography for BlueMarble research sources in BibTeX format
% Last updated: 2025-01-17
%
% Categories:
% - Game Design Theory
% - Game Programming and Architecture
% - Multiplayer/MMORPG Systems
% - Performance Optimization (C# vs C++)
% - Procedural Generation
% - Player Psychology and Economics
% - Survival and Technology Resources

% ========================================
% Game Programming and Architecture
% ========================================

@book{game_engine_architecture_3rd,
  title = {Game Engine Architecture},
  edition = {3rd},
  author = {Jason Gregory},
  publisher = {CRC Press},
  isbn = {978-1138035454},
  year = {2018},
  note = {Comprehensive engine architecture for MMORPG-scale systems}
}

@book{multiplayer_game_programming,
  title = {Multiplayer Game Programming: Architecting Networked Games},
  author = {Joshua Glazer and Sanjay Madhav},
  publisher = {Addison-Wesley},
  isbn = {978-0134034300},
  year = {2015},
  note = {Essential for planet-scale MMORPG networking}
}

@book{real_time_rendering_4th,
  title = {Real-Time Rendering},
  edition = {4th},
  author = {Tomas Akenine-Möller and Eric Haines and Naty Hoffman},
  publisher = {CRC Press},
  isbn = {978-1138627000},
  year = {2018},
  note = {Graphics pipeline optimization for planetary scale rendering}
}

@book{game_programming_patterns,
  title = {Game Programming Patterns},
  author = {Robert Nystrom},
  publisher = {Genever Benning},
  isbn = {978-0990582908},
  year = {2014},
  url = {https://gameprogrammingpatterns.com/},
  note = {Design patterns for game development, available online}
}

% ========================================
% Game Design Theory
% ========================================

@book{art_of_game_design_3rd,
  title = {The Art of Game Design: A Book of Lenses},
  edition = {3rd},
  author = {Jesse Schell},
  publisher = {CRC Press},
  isbn = {978-1138632059},
  year = {2019},
  note = {Core design philosophy for MMORPG systems}
}

@book{level_up_2nd,
  title = {Level Up! The Guide to Great Video Game Design},
  edition = {2nd},
  author = {Scott Rogers},
  publisher = {Wiley},
  isbn = {978-1118877166},
  year = {2014},
  note = {Level design principles and RPG mechanics}
}

% ========================================
% AI and Algorithms
% ========================================

@book{ai_for_games_3rd,
  title = {AI for Games},
  edition = {3rd},
  author = {Ian Millington and John Funge},
  publisher = {CRC Press},
  isbn = {978-1138483972},
  year = {2019},
  note = {NPC AI for MMORPG world simulation}
}

% ========================================
% Performance Optimization (C# vs C++)
% ========================================

@book{writing_high_performance_dotnet,
  title = {Writing High-Performance .NET Code},
  edition = {2nd},
  author = {Ben Watson},
  publisher = {Ben Watson},
  isbn = {978-0990583431},
  year = {2018},
  url = {https://www.writinghighperf.net/},
  note = {Comprehensive guide to .NET/C\# performance with comparisons to native code}
}

@book{pro_dotnet_performance,
  title = {Pro .NET Performance: Optimize Your C\# Applications},
  author = {Sasha Goldshtein and Dima Zurbalev and Ido Flatow},
  publisher = {Apress},
  isbn = {978-1430244585},
  year = {2012},
  note = {Deep dive into .NET performance with native code comparisons}
}

@book{cpp_high_performance_2nd,
  title = {C++ High Performance},
  edition = {2nd},
  author = {Bjorn Andrist and Viktor Sehr},
  publisher = {Packt},
  isbn = {978-1839216541},
  year = {2020},
  note = {Modern C++ performance optimization with managed language comparisons}
}

@book{optimized_cpp,
  title = {Optimized C++: Proven Techniques for Heightened Performance},
  author = {Kurt Guntheroth},
  publisher = {O'Reilly},
  isbn = {978-1491922064},
  year = {2016},
  note = {C++ optimization strategies with comparisons to managed languages}
}

@book{csharp_performance_best_practices,
  title = {C\# Performance Best Practices},
  author = {Nick Harrison},
  publisher = {Apress},
  isbn = {978-1484240601},
  year = {2018},
  note = {Practical C\# performance with native interop discussions}
}

@book{high_performance_csharp,
  title = {High-Performance C\# Programming},
  author = {Jason Alls},
  publisher = {Packt},
  isbn = {978-1800564718},
  year = {2022},
  note = {Modern C\# performance techniques with .NET 6/7}
}

@book{effective_cpp_3rd,
  title = {Effective C++: 55 Specific Ways to Improve Your Programs and Designs},
  edition = {3rd},
  author = {Scott Meyers},
  publisher = {Addison-Wesley},
  isbn = {978-0321334879},
  year = {2005},
  note = {Industry standard C++ optimization reference}
}

@book{more_effective_cpp,
  title = {More Effective C++: 35 New Ways to Improve Your Programs and Designs},
  author = {Scott Meyers},
  publisher = {Addison-Wesley},
  isbn = {978-0201633719},
  year = {1995},
  note = {Advanced C++ optimization patterns}
}

@book{clr_via_csharp_4th,
  title = {CLR via C\#},
  edition = {4th},
  author = {Jeffrey Richter},
  publisher = {Microsoft Press},
  isbn = {978-0735667457},
  year = {2012},
  note = {Essential for understanding C\# performance vs native code}
}

@book{pro_dotnet_memory_management,
  title = {Pro .NET Memory Management},
  author = {Konrad Kokosa},
  publisher = {Apress},
  isbn = {978-1484240267},
  year = {2018},
  note = {Deep analysis of managed vs unmanaged memory performance}
}

% ========================================
% Multiplayer and Online Games
% ========================================

@book{developing_online_games,
  title = {Developing Online Games: An Insider's Guide},
  author = {Jessica Mulligan and Bridgette Patrovsky},
  publisher = {New Riders},
  isbn = {978-1592730001},
  year = {2003},
  note = {Online game development insights and case studies}
}

@book{massively_multiplayer_game_dev,
  title = {Massively Multiplayer Game Development},
  publisher = {Charles River Media},
  year = {2003},
  note = {Series covering MMO development topics}
}

% ========================================
% Procedural Generation
% ========================================

@book{procedural_generation_game_design,
  title = {Procedural Generation in Game Design},
  publisher = {CRC Press},
  isbn = {978-1498799195},
  year = {2017},
  note = {Techniques for procedural world generation}
}

% ========================================
% Player Psychology and Gender Studies
% ========================================

@book{beyond_barbie_mortal_kombat,
  title = {Beyond Barbie and Mortal Kombat: New Perspectives on Gender and Gaming},
  editor = {Yasmin B. Kafai and Carrie Heeter and Jill Denner and Jennifer Y. Sun},
  publisher = {MIT Press},
  isbn = {978-0262113199},
  year = {2008},
  note = {Academic research on gender and gaming, including women game developers and workplace challenges}
}

@book{from_barbie_mortal_kombat,
  title = {From Barbie to Mortal Kombat: Gender and Computer Games},
  editor = {Justine Cassell and Henry Jenkins},
  publisher = {MIT Press},
  isbn = {978-0262531627},
  year = {1998},
  note = {Foundational work on gender dynamics in gaming culture}
}

@book{play_between_worlds,
  title = {Play Between Worlds: Exploring Online Game Culture},
  author = {T. L. Taylor},
  publisher = {MIT Press},
  isbn = {978-0262201636},
  year = {2006},
  note = {Ethnographic study of MMORPG culture and player communities}
}

@article{shaw_gamer_identity,
  title = {Do You Identify as a Gamer? Gender, Race, Sexuality, and Gamer Identity},
  author = {Adrienne Shaw},
  journal = {New Media \& Society},
  volume = {14},
  number = {1},
  pages = {28--44},
  year = {2012},
  note = {Analysis of gamer identity construction across demographics}
}

@article{jenson_gender_simulation,
  title = {Gender, Simulation, and Gaming: Research Review and Redirections},
  author = {Jennifer Jenson and Suzanne de Castell},
  journal = {Simulation \& Gaming},
  volume = {41},
  number = {1},
  pages = {51--71},
  year = {2010},
  note = {Review of gender research in simulation and gaming contexts}
}

@article{royse_women_games,
  title = {Women and Games: Technologies of the Gendered Self},
  author = {Pamela Royse and Joonkoo Lee and Baasanjav Undrahbuyan and Mark Hopson and Mia Consalvo},
  journal = {New Media \& Society},
  volume = {9},
  number = {4},
  pages = {555--576},
  year = {2007},
  note = {Study on women gamers and identity construction through gaming}
}

@misc{pew_gaming_harassment,
  title = {Gaming and Gamers: Online Harassment in Gaming},
  author = {{Pew Research Center}},
  year = {2021},
  url = {https://www.pewresearch.org/internet/},
  note = {Research on harassment and toxicity in gaming communities, including gender-based statistics}
}

@article{chess_gamergate,
  title = {A Conspiracy of Fishes, or, How We Learned to Stop Worrying About \#GamerGate and Embrace Hegemonic Masculinity},
  author = {Shira Chess and Adrienne Shaw},
  journal = {Journal of Broadcasting \& Electronic Media},
  volume = {59},
  number = {1},
  pages = {208--220},
  year = {2015},
  note = {Analysis of gaming culture and masculinity in context of GamerGate controversy}
}

@book{critical_play,
  title = {Critical Play: Radical Game Design},
  author = {Mary Flanagan},
  publisher = {MIT Press},
  isbn = {978-0262062688},
  year = {2009},
  note = {Includes analysis of The Sims and domestic labor simulation}
}

@misc{the_sims_design,
  title = {The Sims: Design and Cultural Impact},
  author = {Will Wright and Maxis Team},
  year = {2000--2024},
  note = {The Sims franchise, including design philosophy and GDC presentations on emergent gameplay and life simulation}
}

@misc{esa_facts,
  title = {Essential Facts About the Video Game Industry},
  author = {{Entertainment Software Association}},
  year = {2024},
  url = {https://www.theesa.com/resources/essential-facts/},
  note = {Annual industry reports on demographics, including gender breakdowns}
}

@misc{quantic_foundry,
  title = {Gamer Motivation Profile},
  author = {{Quantic Foundry}},
  year = {2015--2024},
  url = {https://quanticfoundry.com/},
  note = {Data-driven analysis of player motivations segmented by demographics}
}

% ========================================
% Virtual Economies
% ========================================

@book{virtual_economies,
  title = {Virtual Economies: Design and Analysis},
  author = {Vili Lehdonvirta and Edward Castronova},
  publisher = {MIT Press},
  isbn = {978-0262027250},
  year = {2014},
  note = {Economic system design for virtual worlds}
}

% ========================================
% 2D and Unity Development
% ========================================

@book{2d_game_dev_unity,
  title = {2D Game Development with Unity},
  author = {Jared Halpern},
  publisher = {Apress},
  isbn = {978-1484237717},
  year = {2018},
  note = {Unity 2D development techniques}
}

@book{unity_2d_cookbook,
  title = {Unity 2D Game Development Cookbook},
  author = {Claudio Scolastici},
  publisher = {Packt},
  isbn = {978-1785288623},
  year = {2015},
  note = {Unity 2D recipes and patterns}
}

% ========================================
% Online Resources and Documentation
% ========================================

@misc{godot_engine_docs,
  title = {Godot Engine Documentation},
  author = {{Godot Engine Community}},
  year = {2024},
  url = {https://docs.godotengine.org/},
  note = {Official Godot Engine documentation}
}

@misc{game_programming_patterns_online,
  title = {Game Programming Patterns (Online Edition)},
  author = {Robert Nystrom},
  year = {2024},
  url = {https://gameprogrammingpatterns.com/},
  note = {Free online version with additional content}
}

@misc{gamasutra,
  title = {Game Developer (formerly Gamasutra)},
  year = {2024},
  url = {https://www.gamedeveloper.com/},
  note = {Industry articles and postmortems}
}

@misc{wowdev_wiki,
  title = {wowdev.wiki - World of Warcraft Development Wiki},
  year = {2024},
  url = {https://wowdev.wiki/},
  note = {WoW protocol and architecture documentation}
}

% ========================================
% Open Source Projects
% ========================================

@misc{trinitycore,
  title = {TrinityCore - Open Source MMORPG Framework},
  year = {2024},
  url = {https://www.trinitycore.org/},
  note = {WoW emulator architecture reference}
}

@misc{cmangos,
  title = {CMaNGOS - Continued Massive Network Game Object Server},
  year = {2024},
  url = {https://cmangos.net/},
  note = {MMORPG server architecture reference}
}

@misc{azerothcore,
  title = {AzerothCore - Open Source Game Server Application},
  year = {2024},
  url = {https://www.azerothcore.org/},
  note = {Modern MMORPG server implementation}
}

@misc{flare_engine,
  title = {Flare Engine - Free/Libre Action Roleplaying Engine},
  year = {2024},
  url = {https://flarerpg.org/},
  note = {Open source ARPG engine for top-down games}
}

@misc{openmw,
  title = {OpenMW - Open Source Morrowind Engine},
  year = {2024},
  url = {https://openmw.org/},
  note = {Open source RPG engine implementation}
}

% ========================================
% Networking Libraries
% ========================================

@misc{enet,
  title = {ENet - Reliable UDP Networking Library},
  year = {2024},
  url = {http://enet.bespin.org/},
  note = {Lightweight networking for real-time games}
}

@misc{raknet,
  title = {RakNet - Open Source Cross-Platform Game Networking Engine},
  year = {2024},
  note = {Open source version of networking middleware}
}

% ========================================
% Navigation and Pathfinding
% ========================================

@misc{recast_detour,
  title = {Recast and Detour - Navigation Mesh Toolset},
  year = {2024},
  url = {https://github.com/recastnavigation/recastnavigation},
  note = {Industry-standard navigation mesh generation}
}

% ========================================
% Survival and Technology Resources
% ========================================

@misc{awesome_survival,
  title = {awesome-survival - Comprehensive Survival Knowledge Repository},
  author = {{alx-xlx}},
  year = {2024},
  url = {https://github.com/alx-xlx/awesome-survival},
  note = {300+ GB collection of survival guides, military manuals, textbooks, and technical documentation}
}

@misc{appropriate_technology_library,
  title = {Appropriate Technology Library},
  year = {2024},
  howpublished = {Torrent collection},
  note = {1,050+ ebooks on sustainable technology and crafting systems}
}

@misc{survivor_library,
  title = {Survivor Library Collection},
  year = {2024},
  url = {http://www.survivorlibrary.com/},
  howpublished = {4-part torrent collection},
  note = {Historical technology and primitive skills documentation}
}

@misc{great_science_textbooks,
  title = {Great Science Textbooks Collection},
  year = {2024},
  howpublished = {awesome-survival repository},
  note = {88.9 GB of science and engineering textbooks}
}

@misc{military_manuals_collection,
  title = {Military Manuals Collection},
  year = {2024},
  howpublished = {awesome-survival repository},
  note = {22,000+ military technical manuals and field guides}
}

@misc{cd3wd_collection,
  title = {CD3WD (Community Development 3rd World) Collection},
  year = {2024},
  howpublished = {awesome-survival repository},
  note = {Comprehensive development and sustainability resources}
}

% ========================================
% Geographic and Map Data
% ========================================

@misc{openstreetmap,
  title = {OpenStreetMap},
  year = {2024},
  url = {https://www.openstreetmap.org/},
  note = {Collaborative geographic data for world generation}
}

@misc{geofabrik,
  title = {Geofabrik OpenStreetMap Data Extracts},
  year = {2024},
  url = {https://download.geofabrik.de/},
  note = {Regional OSM data downloads}
}

% ========================================
<<<<<<< HEAD
% Academic Theses and Dissertations
% ========================================

@phdthesis{pohankova_geoinformatics,
  title = {PhD Dissertation in Geoinformatics},
  author = {Pohánková},
  school = {Palacký University Olomouc, Department of Geoinformatics},
  year = {2025},
  url = {https://www.geoinformatics.upol.cz/dprace/phd/pohankova25/},
  note = {Geoinformatics research - geodesy, cartography, spatial analysis, or remote sensing applications for BlueMarble spatial systems}
}

@phdthesis{holmes_isotope_hydrology,
  title = {Isotope-Enabled Hydrologic Modeling for Large-Scale Watersheds},
  author = {Tegan Holmes},
  school = {University (Civil Engineering)},
  year = {2016-2020},
  note = {isoWATFLOOD model development, isotope-enabled distributed hydrologic modeling, water flow simulation, parameter sensitivity and calibration for large-scale watershed modeling - highly relevant for BlueMarble's hydrological and geological simulation systems}
=======
% Scientific Reference Sources
% ========================================

% Biology and Organic Systems
@misc{wiki_decomposition,
  title = {Decomposition},
  author = {{Wikipedia contributors}},
  year = {2024},
  url = {https://en.wikipedia.org/wiki/Decomposition},
  note = {Biological decomposition processes for crafting and survival systems}
}

@misc{wiki_corpse_decomposition,
  title = {Corpse decomposition},
  author = {{Wikipedia contributors}},
  year = {2024},
  url = {https://en.wikipedia.org/wiki/Corpse_decomposition},
  note = {Decomposition stages and factors for realistic survival mechanics}
}

@misc{wiki_organ,
  title = {Organ (biology)},
  author = {{Wikipedia contributors}},
  year = {2024},
  url = {https://en.wikipedia.org/wiki/Organ_(biology)},
  note = {Biological organ systems for medical and survival systems}
}

@misc{wiki_bacteria,
  title = {Bacteria},
  author = {{Wikipedia contributors}},
  year = {2024},
  url = {https://en.wikipedia.org/wiki/Bacteria},
  note = {Bacterial processes for decomposition and fermentation systems}
}

@misc{wiki_scavenger,
  title = {Scavenger},
  author = {{Wikipedia contributors}},
  year = {2024},
  url = {https://en.wikipedia.org/wiki/Scavenger},
  note = {Scavenger ecology for wildlife and food chain simulation}
}

% Engineering and Materials Science
@misc{wiki_structural_integrity,
  title = {Structural integrity and failure},
  author = {{Wikipedia contributors}},
  year = {2024},
  url = {https://en.wikipedia.org/wiki/Structural_integrity_and_failure},
  note = {Structural mechanics for building and crafting systems}
}

@misc{wiki_structural_load,
  title = {Structural load},
  author = {{Wikipedia contributors}},
  year = {2024},
  url = {https://en.wikipedia.org/wiki/Structural_load},
  note = {Load calculations for construction and building systems}
}

@misc{wiki_engineering,
  title = {Engineering},
  author = {{Wikipedia contributors}},
  year = {2024},
  url = {https://en.wikipedia.org/wiki/Engineering},
  note = {General engineering principles for technology progression}
}

@misc{wiki_cast_iron,
  title = {Cast iron},
  author = {{Wikipedia contributors}},
  year = {2024},
  url = {https://en.wikipedia.org/wiki/Cast_iron},
  note = {Cast iron properties for metalworking and crafting systems}
}

% Physics and Chemistry
@misc{wiki_surface_tension,
  title = {Surface tension},
  author = {{Wikipedia contributors}},
  year = {2024},
  url = {https://en.wikipedia.org/wiki/Surface_tension},
  note = {Surface tension physics for liquid behavior simulation}
}

@misc{wiki_redox,
  title = {Redox},
  author = {{Wikipedia contributors}},
  year = {2024},
  url = {https://en.wikipedia.org/wiki/Redox},
  note = {Oxidation-reduction chemistry for crafting and metallurgy}
}

@misc{wiki_viscosity,
  title = {Viscosity},
  author = {{Wikipedia contributors}},
  year = {2024},
  url = {https://en.wikipedia.org/wiki/Viscosity},
  note = {Viscosity properties for fluid simulation and crafting}
}

@misc{wiki_navier_stokes,
  title = {Navier–Stokes equations},
  author = {{Wikipedia contributors}},
  year = {2024},
  url = {https://en.wikipedia.org/wiki/Navier%E2%80%93Stokes_equations},
  note = {Fluid dynamics equations for atmospheric and water simulation}
}

@misc{wiki_gay_lussac,
  title = {Gay-Lussac's law},
  author = {{Wikipedia contributors}},
  year = {2024},
  url = {https://en.wikipedia.org/wiki/Gay-Lussac%27s_law},
  note = {Gas law for pressure-temperature relationships in crafting}
}

@misc{wiki_boyle,
  title = {Boyle's law},
  author = {{Wikipedia contributors}},
  year = {2024},
  url = {https://en.wikipedia.org/wiki/Boyle%27s_law},
  note = {Gas law for pressure-volume relationships in systems}
}

% Atmospheric Science
@misc{wiki_atmosphere,
  title = {Atmosphere},
  author = {{Wikipedia contributors}},
  year = {2024},
  url = {https://en.wikipedia.org/wiki/Atmosphere},
  note = {Atmospheric composition and structure for planetary simulation}
}

@misc{wiki_magnetosphere,
  title = {Magnetosphere},
  author = {{Wikipedia contributors}},
  year = {2024},
  url = {https://en.wikipedia.org/wiki/Magnetosphere},
  note = {Planetary magnetosphere for space weather simulation}
}

@misc{wiki_solar_wind,
  title = {Solar wind},
  author = {{Wikipedia contributors}},
  year = {2024},
  url = {https://en.wikipedia.org/wiki/Solar_wind},
  note = {Solar wind effects for space weather and radiation systems}
}

@misc{wiki_inversion_meteorology,
  title = {Inversion (meteorology)},
  author = {{Wikipedia contributors}},
  year = {2024},
  url = {https://en.wikipedia.org/wiki/Inversion_(meteorology)},
  note = {Temperature inversion for weather and climate simulation}
}

@misc{wiki_reducing_atmosphere,
  title = {Reducing atmosphere},
  author = {{Wikipedia contributors}},
  year = {2024},
  url = {https://en.wikipedia.org/wiki/Reducing_atmosphere},
  note = {Atmospheric chemistry for planetary atmosphere variation}
}

@misc{wiki_thermochemistry,
  title = {Thermochemistry},
  author = {{Wikipedia contributors}},
  year = {2024},
  url = {https://en.wikipedia.org/wiki/Thermochemistry},
  note = {Chemical thermodynamics for crafting and smelting systems}
>>>>>>> 4d84586e
}<|MERGE_RESOLUTION|>--- conflicted
+++ resolved
@@ -541,7 +541,6 @@
 }
 
 % ========================================
-<<<<<<< HEAD
 % Academic Theses and Dissertations
 % ========================================
 
@@ -560,7 +559,6 @@
   school = {University (Civil Engineering)},
   year = {2016-2020},
   note = {isoWATFLOOD model development, isotope-enabled distributed hydrologic modeling, water flow simulation, parameter sensitivity and calibration for large-scale watershed modeling - highly relevant for BlueMarble's hydrological and geological simulation systems}
-=======
 % Scientific Reference Sources
 % ========================================
 
@@ -734,5 +732,4 @@
   year = {2024},
   url = {https://en.wikipedia.org/wiki/Thermochemistry},
   note = {Chemical thermodynamics for crafting and smelting systems}
->>>>>>> 4d84586e
 }