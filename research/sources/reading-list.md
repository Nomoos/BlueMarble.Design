--- conflicted
+++ resolved
@@ -2,15 +2,12 @@
 
 Curated reading list for BlueMarble research and development.
 
-<<<<<<< HEAD
 **Last Updated:** 2025-01-24  
 **Total Sources:** 117 (60 books + 13 survival collections + 23 academic theses + 21 online resources)  
 **Completed Analysis:** 12 sources  
-=======
 **Last Updated:** 2024  
 **Total Sources:** 112 (73 books + 13 survival collections + 5 online resources + 21 scientific references)  
 **Completed Analysis:** 20 sources (includes 8 fantasy literature sources)  
->>>>>>> eb2c3bbe
 **Status:** Active - Tracking all research literature sources
 
 ---
