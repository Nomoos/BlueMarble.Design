--- conflicted
+++ resolved
@@ -10,12 +10,9 @@
 2. **[Step 2.2: Material Systems](step-2.2-material-systems/)** - Material quality, geological integration, and property systems
 3. **[Step 2.3: Crafting Systems](step-2.3-crafting-systems/)** - Advanced crafting mechanics and workflow design
 4. **[Step 2.4: Historical Research](step-2.4-historical-research/)** - Authentic historical professions and guild systems
-<<<<<<< HEAD
 5. **[Step 2.5: Player Economy Behavior](step-2.5-player-economy-behavior/)** - Player pricing behavior, time valuation, and market dynamics
-=======
 5. **[Step 2.5: Quest and Contract Systems](step-2.5-quest-systems/)** - Player-created content, repeatable quests vs one-time contracts
 6. **[Step 2.6: Weather and Climate Systems](step-2.6-weather-climate-systems/)** - Weather modeling, seasonal cycles, and climate change mechanics
->>>>>>> 89a81f93
 
 Each sub-step contains detailed analysis of multiple reference games and actionable recommendations for BlueMarble integration.
 
@@ -36,13 +33,10 @@
 - Vintage Story (knowledge discovery)
 - Eco Global Survival (collaborative specialization)
 - Port Royale 1 & The Guild 1400 (economic simulation)
-<<<<<<< HEAD
 - EVE Online (player-driven economy and market behavior)
 - Final Fantasy XIV (commission crafting and reputation systems)
-=======
 - EVE Online (player contracts and market systems)
 - Star Wars Galaxies (player-created mission terminals)
->>>>>>> 89a81f93
 
 ## Key Research Themes
 
@@ -70,13 +64,11 @@
 - Economic interdependence
 - Realistic specialization pathways
 
-<<<<<<< HEAD
 ### Player Economy Behavior
 - Pricing strategies and time valuation
 - Undercutting motivations and contexts
 - Market structure impact on sustainability
 - Commission systems and reputation economics
-=======
 ### Quest and Contract Systems
 - Player-created content systems
 - Repeatable vs one-time contract patterns
@@ -88,7 +80,6 @@
 - Climate change mechanics and player impact
 - Integration with mining, construction, and economy
 - Ecosystem connections and hydrological cycles
->>>>>>> 89a81f93
 
 ## Related Steps
 
