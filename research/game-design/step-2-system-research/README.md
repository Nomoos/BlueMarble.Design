--- conflicted
+++ resolved
@@ -10,14 +10,11 @@
 2. **[Step 2.2: Material Systems](step-2.2-material-systems/)** - Material quality, geological integration, and property systems
 3. **[Step 2.3: Crafting Systems](step-2.3-crafting-systems/)** - Advanced crafting mechanics and workflow design
 4. **[Step 2.4: Historical Research](step-2.4-historical-research/)** - Authentic historical professions and guild systems
-<<<<<<< HEAD
 5. **[Step 2.5: Player Experience](step-2.5-player-experience/)** - Player psychology, demographics, and gameplay preferences
-=======
 5. **[Step 2.5: Economy Systems](step-2.5-economy-systems/)** - Player-driven markets, quest contracts, and trading mechanisms
 5. **[Step 2.5: Player Economy Behavior](step-2.5-player-economy-behavior/)** - Player pricing behavior, time valuation, and market dynamics
 5. **[Step 2.5: Quest and Contract Systems](step-2.5-quest-systems/)** - Player-created content, repeatable quests vs one-time contracts
 6. **[Step 2.6: Weather and Climate Systems](step-2.6-weather-climate-systems/)** - Weather modeling, seasonal cycles, and climate change mechanics
->>>>>>> 66529b16
 
 Each sub-step contains detailed analysis of multiple reference games and actionable recommendations for BlueMarble integration.
 
@@ -71,13 +68,11 @@
 - Economic interdependence
 - Realistic specialization pathways
 
-<<<<<<< HEAD
 ### Player Psychology and Demographics
 - Gender differences in gaming preferences
 - Indirect control vs. direct execution appeal
 - Cognitive load and accessibility considerations
 - Social learning and collaborative gameplay
-=======
 ### Economy Systems
 - Quest-based contracts vs. centralized markets
 - Player-driven trading mechanisms
@@ -99,7 +94,6 @@
 - Climate change mechanics and player impact
 - Integration with mining, construction, and economy
 - Ecosystem connections and hydrological cycles
->>>>>>> 66529b16
 
 ## Related Steps
 
