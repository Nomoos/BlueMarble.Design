--- conflicted
+++ resolved
@@ -6,17 +6,15 @@
 ## Document Categories
 
 ### Core Systems Architecture
-<<<<<<< HEAD
+
 - **[Database Schema Design](database-schema-design.md)** - Comprehensive database schema for core gameplay and spatial data
 - Client-server architecture
 - API specifications and protocols
-=======
 
 - **[API Specifications and Protocols](api-specifications.md)** - General API standards, authentication,
   and integration patterns
 - Client-server architecture
 - Database design and schemas
->>>>>>> 3dddc28e
 - Security and authentication systems
 
 ### Spatial Data Systems
